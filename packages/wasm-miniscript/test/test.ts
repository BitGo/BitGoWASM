import * as assert from "assert";
import { Descriptor } from "../js";
import { fixtures } from "./descriptorFixtures";
import { assertEqualFixture } from "./descriptorUtil";
import { fromDescriptor } from "../js/ast";
import { formatNode } from "../js/ast";

function removeChecksum(descriptor: string): string {
  const parts = descriptor.split("#");
  return parts[0];
}

function getScriptPubKeyLength(descType: string): number {
  switch (descType) {
    case "Wpkh":
      return 22;
    case "Sh":
    case "ShWsh":
    case "ShWpkh":
      return 23;
    case "Pkh":
      return 25;
    case "Wsh":
    case "Tr":
      return 34;
    case "Bare":
      throw new Error("cannot determine scriptPubKey length for Bare descriptor");
    default:
      throw new Error("unexpected descriptor type " + descType);
  }
}

function isDerivable(i: number): boolean {
  return ![33, 34, 35, 41, 42, 43].includes(i);
}

function assertKnownDescriptorType(descriptor: Descriptor) {
  switch (descriptor.descType()) {
    case "Bare":
    case "Pkh":
    case "Sh":
    case "ShWsh":
    case "Wsh":
    case "Wpkh":
    case "ShWpkh":
    case "Tr":
      break;
    default:
      throw new Error("unexpected descriptor type " + descriptor.descType());
  }
}

describe("Descriptor fixtures", function () {
  fixtures.valid.forEach((fixture, i) => {
<<<<<<< HEAD
    it("should parse fixture " + i, function () {
      const descriptor = Descriptor.fromString(fixture.descriptor, "string");
      assert.doesNotThrow(() => descriptor.node());
      let descriptorString = descriptor.toString();
      if (fixture.checksumRequired === false) {
        descriptorString = removeChecksum(descriptorString);
      }
      const expected = fixture.descriptor;
      assert.strictEqual(descriptorString, expected);
=======
    describe("fixture " + i, function () {
      let descriptor: Descriptor;
>>>>>>> 3f874556

      before("setup descriptor", function () {
        descriptor = Descriptor.fromString(fixture.descriptor, "derivable");
      });

      it("should round-trip (pkType string)", function () {
        let descriptorString = Descriptor.fromString(fixture.descriptor, "string").toString();
        if (fixture.checksumRequired === false) {
          descriptorString = removeChecksum(descriptorString);
        }
        assert.strictEqual(descriptorString, fixture.descriptor);
      });

      it("should parse (pkType derivable)", async function () {
        const descriptor = Descriptor.fromString(fixture.descriptor, "derivable");

        assert.doesNotThrow(() =>
          Descriptor.fromString(fixture.descriptor, "derivable").atDerivationIndex(0),
        );

        if (isDerivable(i)) {
          if (descriptor.descType() !== "Tr") {
            assert.doesNotThrow(() => descriptor.atDerivationIndex(0).encode());
          }

          const scriptPubKey = Buffer.from(
            descriptor.atDerivationIndex(fixture.index ?? 0).scriptPubkey(),
          );
          assert.strictEqual(scriptPubKey.toString("hex"), fixture.script);
          if (descriptor.descType() !== "Bare") {
            assert.strictEqual(
              scriptPubKey.length,
              getScriptPubKeyLength(descriptor.descType()),
              `Unexpected scriptPubKey length for descriptor ${descriptor.descType()}: ${scriptPubKey.length}`,
            );
          }
        } else {
          // FIXME(BTC-1337): xprvs with hardened derivations are not supported yet
          console.log("Skipping encoding test for fixture", fixture.descriptor, i);
        }

        assert.ok(Number.isInteger(descriptor.maxWeightToSatisfy()));
        assertKnownDescriptorType(descriptor);
      });

      it("can round-trip with formatNode(toWasmNode(.))", async function () {
        const ast = fromDescriptor(descriptor);
        assert.strictEqual(formatNode(ast), removeChecksum(descriptor.toString()));
      });

      it("has expected fixture", async function () {
        await assertEqualFixture(__dirname + `/fixtures/${i}.json`, {
          descriptor: descriptor.toString(),
          wasmNode: descriptor.node(),
          ast: fromDescriptor(descriptor),
        });
      });
    });
  });
});<|MERGE_RESOLUTION|>--- conflicted
+++ resolved
@@ -52,20 +52,8 @@
 
 describe("Descriptor fixtures", function () {
   fixtures.valid.forEach((fixture, i) => {
-<<<<<<< HEAD
-    it("should parse fixture " + i, function () {
-      const descriptor = Descriptor.fromString(fixture.descriptor, "string");
-      assert.doesNotThrow(() => descriptor.node());
-      let descriptorString = descriptor.toString();
-      if (fixture.checksumRequired === false) {
-        descriptorString = removeChecksum(descriptorString);
-      }
-      const expected = fixture.descriptor;
-      assert.strictEqual(descriptorString, expected);
-=======
     describe("fixture " + i, function () {
       let descriptor: Descriptor;
->>>>>>> 3f874556
 
       before("setup descriptor", function () {
         descriptor = Descriptor.fromString(fixture.descriptor, "derivable");
